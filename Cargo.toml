[workspace]
default-members = ["rsql_cli", "rsql_core", "rsql_drivers", "rsql_formatters"]
members = ["rsql_cli", "rsql_core", "rsql_drivers", "rsql_formatters"]
resolver = "2"

[workspace.package]
authors = ["Brian Heineman <brian.heineman@gmail.com>"]
categories = ["database"]
edition = "2021"
keywords = ["database", "mysql", "postgresql", "sql", "sqlite"]
license = "Apache-2.0 OR MIT"
repository = "https://github.com/theseus-rs/rsql"
version = "0.13.10"

[workspace.dependencies]
ansi_colours = "1.2.3"
axoupdater = "0.7.0"
anyhow = "1.0.86"
arboard = "3.4.0"
async-trait = "0.1.81"
base64 = "0.22.1"
bit-vec = "0.6.3"
chrono = "0.4.38"
clap = "4.5.16"
clap-stdin = "0.5.1"
clearscreen = "3.0.0"
colored = "2.1.0"
config = "0.14.0"
criterion = "0.5.1"
csv = "1.3.0"
dark-light = "1.1.1"
dirs = "5.0.1"
dotenvy = "0.15.7"
duckdb = "1.0.0"
form_urlencoded = "1.2.1"
futures-util = "0.3.30"
indexmap = "2.3.0"
indicatif = "0.17.8"
<<<<<<< HEAD
jwt-simple = "0.12.9"
=======
indoc = "2.0.5"
inquire = "0.7.5"
>>>>>>> 45f7b4bf
libsql = "0.5.0"
mockall = "0.13.0"
num-format = "0.4.4"
os_info = "3.8.2"
postgresql_embedded = "0.16.2"
quick-xml = "0.36.1"
regex = "1.10.6"
reqwest = "0.12.5"
rusqlite = "0.32.1"
rust_decimal = "1.35.0"
rust-i18n = "3.1.2"
rustyline = "14.0.0"
semver = "1.0.23"
serde = "1.0.209"
serde_json = "1.0.127"
serde_yaml = "0.9.34"
sha2 = "0.10.8"
sqlx = "0.8.1"
supports-color = "3.0.0"
sys-locale = "0.3.1"
syntect = "5.2.0"
tabled = "0.16.0"
tempfile = "3.11.0"
termbg = "0.5.0"
test-log = "0.2.16"
testcontainers = "0.21.1"
testcontainers-modules = "0.9.0"
thiserror = "1.0.63"
tiberius = { version = "0.12.3", default-features = false }
tokio = "1.38.0"
tokio-postgres = "0.7.10"
tokio-util = "0.7.11"
tracing = "0.1.40"
tracing-appender = "0.2.3"
tracing-indicatif = "0.3.6"
tracing-subscriber = "0.3.18"
unicode-width = "0.1.11"
url = "2.5.2"
uuid = "1.10.0"
wiremock = "0.6.1"

[profile.release]
codegen-units = 1
lto = true
opt-level = "z"
panic = "abort"
strip = true

# The profile that 'cargo dist' will build with
[profile.dist]
inherits = "release"
lto = "thin"

[workspace.metadata.release]
shared-version = true
dependent-version = "upgrade"
tag-name = "v{{version}}"

# Config for 'cargo dist'
[workspace.metadata.dist]
# The preferred cargo-dist version to use in CI (Cargo.toml SemVer syntax)
cargo-dist-version = "0.21.1"
# CI backends to support
ci = "github"
# Whether cargo-dist should create a Github Release or use an existing draft
create-release = false
# The installers to generate for each app
installers = ["shell", "powershell", "homebrew", "msi"]
# A GitHub repo to push Homebrew formulas to
tap = "theseus-rs/homebrew-tap"
# Target platforms to build apps for (Rust target-triple syntax)
targets = ["aarch64-apple-darwin", "x86_64-apple-darwin", "x86_64-unknown-linux-gnu", "x86_64-pc-windows-msvc"]
# Post-announce jobs to run in CI
post-announce-jobs = ["./release-post-announce"]
# Publish jobs to run in CI
publish-jobs = ["homebrew"]
# Which actions to run on pull requests
pr-run-mode = "skip"
# Whether to install an updater program
install-updater = false
# Path that installers should place binaries in
install-path = "CARGO_HOME"

[workspace.metadata.dist.github-custom-runners]
aarch64-apple-darwin = "macos-14"<|MERGE_RESOLUTION|>--- conflicted
+++ resolved
@@ -36,12 +36,9 @@
 futures-util = "0.3.30"
 indexmap = "2.3.0"
 indicatif = "0.17.8"
-<<<<<<< HEAD
-jwt-simple = "0.12.9"
-=======
 indoc = "2.0.5"
 inquire = "0.7.5"
->>>>>>> 45f7b4bf
+jwt-simple = "0.12.9"
 libsql = "0.5.0"
 mockall = "0.13.0"
 num-format = "0.4.4"
