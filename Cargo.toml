[workspace]
default-members = ["rsql_cli", "rsql_core", "rsql_drivers", "rsql_formatters"]
members = ["rsql_cli", "rsql_core", "rsql_drivers", "rsql_formatters"]
resolver = "2"

[workspace.package]
authors = ["Brian Heineman <brian.heineman@gmail.com>"]
categories = ["database"]
edition = "2021"
keywords = ["database", "mysql", "postgresql", "sql", "sqlite"]
license = "Apache-2.0 OR MIT"
repository = "https://github.com/theseus-rs/rsql"
version = "0.13.13"

[workspace.dependencies]
ansi_colours = "1.2.3"
anyhow = "1.0.86"
arboard = "3.4.0"
async-trait = "0.1.82"
axoupdater = "0.7.0"
base64 = "0.22.1"
bit-vec = "0.6.3"
chrono = "0.4.38"
clap = "4.5.16"
clap-stdin = "0.5.1"
clearscreen = "3.0.0"
colored = "2.1.0"
config = "0.14.0"
criterion = "0.5.1"
csv = "1.3.0"
dark-light = "1.1.1"
dirs = "5.0.1"
dotenvy = "0.15.7"
duckdb = "0.10.2"
form_urlencoded = "1.2.1"
futures-util = "0.3.30"
indexmap = "2.5.0"
indicatif = "0.17.8"
indoc = "2.0.5"
inquire = "0.7.5"
jwt-simple = { version = "0.12.10", default-features = false }
libsql = "0.5.0"
mockall = "0.13.0"
num-format = "0.4.4"
os_info = "3.8.2"
postgresql_embedded = "0.17.2"
quick-xml = "0.36.1"
regex = "1.10.6"
reqwest = "0.12.5"
rusqlite = "0.30.0"
rust_decimal = "1.35.0"
rust-i18n = "3.1.2"
rustyline = "14.0.0"
semver = "1.0.23"
serde = "1.0.209"
serde_json = "1.0.127"
serde_yaml = "0.9.34"
sha2 = "0.10.8"
<<<<<<< HEAD
sqlx = "0.8.2"
sqlparser = "0.50.0"
=======
sqlx = "0.7.4"
sqlparser = "0.51.0"
>>>>>>> 815e02b8
supports-color = "3.0.0"
sys-locale = "0.3.1"
syntect = "5.2.0"
tabled = "0.16.0"
tempfile = "3.11.0"
termbg = "0.5.0"
test-log = "0.2.16"
testcontainers = "0.23.1"
testcontainers-modules = "0.11.2"
thiserror = "1.0.63"
tiberius = { version = "0.12.3", default-features = false }
tokio = "1.40.0"
tokio-postgres = "0.7.10"
tokio-util = "0.7.11"
tracing = "0.1.40"
tracing-appender = "0.2.3"
tracing-indicatif = "0.3.6"
tracing-subscriber = "0.3.18"
unicode-width = "0.2.0"
url = "2.5.2"
uuid = "1.10.0"
wiremock = "0.6.1"

[profile.release]
codegen-units = 1
lto = true
opt-level = "z"
panic = "abort"
strip = true

# The profile that 'cargo dist' will build with
[profile.dist]
inherits = "release"
lto = "thin"

[workspace.metadata.release]
shared-version = true
dependent-version = "upgrade"
tag-name = "v{{version}}"

# Config for 'cargo dist'
[workspace.metadata.dist]
# The preferred cargo-dist version to use in CI (Cargo.toml SemVer syntax)
cargo-dist-version = "0.22.1"
# CI backends to support
ci = "github"
# Whether cargo-dist should create a Github Release or use an existing draft
create-release = false
# The installers to generate for each app
installers = ["shell", "powershell", "homebrew", "msi"]
# A GitHub repo to push Homebrew formulas to
tap = "theseus-rs/homebrew-tap"
# Target platforms to build apps for (Rust target-triple syntax)
targets = ["aarch64-apple-darwin", "x86_64-apple-darwin", "x86_64-unknown-linux-gnu", "x86_64-pc-windows-msvc"]
# Post-announce jobs to run in CI
post-announce-jobs = ["./release-post-announce"]
# Publish jobs to run in CI
publish-jobs = ["homebrew"]
# Which actions to run on pull requests
pr-run-mode = "skip"
# Whether to install an updater program
install-updater = false
# Path that installers should place binaries in
install-path = "CARGO_HOME"

[workspace.metadata.dist.github-custom-runners]
aarch64-apple-darwin = "macos-14"<|MERGE_RESOLUTION|>--- conflicted
+++ resolved
@@ -56,13 +56,8 @@
 serde_json = "1.0.127"
 serde_yaml = "0.9.34"
 sha2 = "0.10.8"
-<<<<<<< HEAD
-sqlx = "0.8.2"
-sqlparser = "0.50.0"
-=======
 sqlx = "0.7.4"
 sqlparser = "0.51.0"
->>>>>>> 815e02b8
 supports-color = "3.0.0"
 sys-locale = "0.3.1"
 syntect = "5.2.0"
