[workspace]
default-members = [
    "drivers/arrow",
    "drivers/avro",
    "drivers/brotli",
    "drivers/bzip2",
    "drivers/cockroachdb",
    "drivers/csv",
    "drivers/delimited",
    "drivers/duckdb",
    "drivers/dynamodb",
    "drivers/excel",
    "drivers/file",
    "drivers/fwf",
    "drivers/gzip",
    "drivers/http",
    "drivers/https",
    "drivers/json",
    "drivers/jsonl",
    "drivers/libsql",
    "drivers/lz4",
    "drivers/mariadb",
    "drivers/mysql",
    "drivers/ods",
    "drivers/orc",
    "drivers/parquet",
    "drivers/polars",
    "drivers/postgres",
    "drivers/postgresql",
    "drivers/redshift",
    "drivers/rusqlite",
    "drivers/s3",
    "drivers/snowflake",
    "drivers/sqlite",
    "drivers/sqlserver",
    "drivers/test_utils",
    "drivers/tsv",
    "drivers/xml",
    "drivers/xz",
    "drivers/yaml",
    "drivers/zstd",
    "rsql_cli",
    "rsql_core",
    "rsql_driver",
    "rsql_drivers",
    "rsql_formatters",
    "rsql_repl",
]
members = [
    "drivers/arrow",
    "drivers/avro",
    "drivers/brotli",
    "drivers/bzip2",
    "drivers/cockroachdb",
    "drivers/csv",
    "drivers/delimited",
    "drivers/duckdb",
    "drivers/dynamodb",
    "drivers/excel",
    "drivers/file",
    "drivers/fwf",
    "drivers/gzip",
    "drivers/http",
    "drivers/https",
    "drivers/json",
    "drivers/jsonl",
    "drivers/libsql",
    "drivers/lz4",
    "drivers/mariadb",
    "drivers/mysql",
    "drivers/ods",
    "drivers/orc",
    "drivers/parquet",
    "drivers/polars",
    "drivers/postgres",
    "drivers/postgresql",
    "drivers/redshift",
    "drivers/rusqlite",
    "drivers/s3",
    "drivers/snowflake",
    "drivers/sqlite",
    "drivers/sqlserver",
    "drivers/test_utils",
    "drivers/tsv",
    "drivers/xml",
    "drivers/xz",
    "drivers/yaml",
    "drivers/zstd",
    "examples/*",
    "rsql_cli",
    "rsql_core",
    "rsql_driver",
    "rsql_drivers",
    "rsql_formatters",
    "rsql_repl",
]
resolver = "3"

[workspace.package]
authors = ["Brian Heineman <brian.heineman@gmail.com>"]
categories = ["database"]
edition = "2024"
keywords = ["database", "mysql", "postgresql", "sql", "sqlite"]
license = "Apache-2.0 OR MIT"
repository = "https://github.com/theseus-rs/rsql"
<<<<<<< HEAD
rust-version = "1.85.0"
version = "0.18.2"
=======
rust-version = "1.86.0"
version = "0.18.1"
>>>>>>> b77fc9a3

[workspace.dependencies]
ansi_colours = "1.2.3"
anyhow = "1.0.97"
arboard = "3.4.1"
arrow-array = "53.4.1"
async-trait = "0.1.88"
axoupdater = "0.9.0"
aws-credential-types = { version = "1.2.2", features = ["hardcoded-credentials"] }
aws-config = { version = "1.6.0", features = ["behavior-version-latest"] }
# Required for cross builds: https://aws.github.io/aws-lc-rs/platform_support.html
aws-lc-rs = { version = "1.12.6", features = ["bindgen"] }
aws-sdk-dynamodb = { version = "1.69.0", features = ["behavior-version-latest"] }
aws-sdk-s3 = { version = "1.79.0", features = ["behavior-version-latest"] }
base64 = "0.22.1"
bit-vec = "0.6.3"
brotli = "8.0.1"
bzip2 = { version = "0.5.2", default-features = false }
calamine = "0.27.0"
chrono = "0.4.39"
clap = "4.5.37"
clap-stdin = "0.6.0"
clearscreen = "4.0.1"
colored = "3.0.0"
config = "0.15.11"
criterion = "0.5.1"
csv = "1.3.1"
dark-light = "2.0.0"
dirs = "6.0.0"
dotenvy = "0.15.7"
duckdb = "1.2.2"
file_type = "0.8.4"
flate2 = "1.1.1"
form_urlencoded = "1.2.1"
futures-util = "0.3.31"
getrandom = "0.3.2"
indexmap = "2.9.0"
indicatif = "0.17.11"
indoc = "2.0.6"
inquire = "0.7.5"
jiff = "0.2.12"
jwt-simple = { version = "0.12.12", default-features = false }
liblzma = "0.3.6"
libsql = "0.9.5"
lz4 = "1.28.1"
mockall = "0.13.1"
num-format = "0.4.4"
orc-rust = { version = "0.6.0", default-features = false }
os_info = "3.10.0"
polars = { version = "0.46.0", default-features = false, features = ["dtype-categorical"] }
polars-sql = "0.46.0"
postgresql_embedded = "0.18.2"
quick-xml = "0.37.5"
regex = "1.11.1"
reqwest = "0.12.15"
rusqlite = "0.30.0"
rust_decimal = "1.37.1"
rust-i18n = "3.1.4"
rustyline = "15.0.0"
serde = "1.0.219"
serde_json = "1.0.140"
serde_yaml = "0.9.34"
sha2 = "0.10.8"
sqlx = "0.7.4"
sqlparser = "0.56.0"
supports-color = "3.0.2"
sys-locale = "0.3.2"
syntect = "5.2.0"
tabled = "0.19.0"
tempfile = "3.19.1"
termbg = "0.6.2"
test-log = "0.2.17"
testcontainers = "0.24.0"
testcontainers-modules = "0.12.0"
thiserror = "2.0.12"
tiberius = { version = "0.12.3", default-features = false }
tokio = "1.44.2"
tokio-postgres = "0.7.13"
tokio-util = "0.7.15"
tracing = "0.1.41"
tracing-appender = "0.2.3"
tracing-indicatif = "0.3.9"
tracing-subscriber = "0.3.19"
unicode-width = "0.2.0"
url = "2.5.4"
uuid = "1.16.0"
wiremock = "0.6.3"
zstd = "0.13.3"

[profile.release]
codegen-units = 1
lto = true
opt-level = "z"
panic = "abort"
strip = true

# The profile that 'cargo dist' will build with
[profile.dist]
inherits = "release"
lto = "thin"

[workspace.metadata.release]
shared-version = true
dependent-version = "upgrade"
tag-name = "v{{version}}"<|MERGE_RESOLUTION|>--- conflicted
+++ resolved
@@ -103,13 +103,8 @@
 keywords = ["database", "mysql", "postgresql", "sql", "sqlite"]
 license = "Apache-2.0 OR MIT"
 repository = "https://github.com/theseus-rs/rsql"
-<<<<<<< HEAD
-rust-version = "1.85.0"
+rust-version = "1.86.0"
 version = "0.18.2"
-=======
-rust-version = "1.86.0"
-version = "0.18.1"
->>>>>>> b77fc9a3
 
 [workspace.dependencies]
 ansi_colours = "1.2.3"
