--- conflicted
+++ resolved
@@ -29,11 +29,6 @@
 }
 
 pub(crate) struct Connection {
-<<<<<<< HEAD
-    #[allow(clippy::struct_field_names)]
-    connection: libsql::Connection,
-=======
->>>>>>> 78477a73
     url: String,
     connection: libsql::Connection,
 }
